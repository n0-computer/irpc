--- conflicted
+++ resolved
@@ -7,12 +7,8 @@
     branches: [ main ]
 
 env:
-<<<<<<< HEAD
-  MSRV: "1.63"
-=======
   CARGO_TERM_COLOR: always
   MSRV: "1.65"
->>>>>>> 9ce9d96b
   RUST_BACKTRACE: 1
   RUSTFLAGS: -Dwarnings
 
