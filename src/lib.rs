--- conflicted
+++ resolved
@@ -499,52 +499,6 @@
                     Sender::Boxed(f) => f(value).await,
                 }
             }
-<<<<<<< HEAD
-
-            /// Applies a filter before sending.
-            ///
-            /// Messages that don't pass the filter are dropped.
-            pub fn with_filter(self, f: impl Fn(&T) -> bool + Send + Sync + 'static) -> Sender<T>
-            where
-                T: Send + Sync + 'static,
-            {
-                self.with_filter_map(move |u| if f(&u) { Some(u) } else { None })
-            }
-
-            /// Applies a transform before sending.
-            pub fn with_map<U, F>(self, f: F) -> Sender<U>
-            where
-                F: Fn(U) -> T + Send + Sync + 'static,
-                U: Send + Sync + 'static,
-                T: Send + Sync + 'static,
-            {
-                self.with_filter_map(move |u| Some(f(u)))
-            }
-
-            /// Applies a filter and transform before sending.
-            ///
-            /// Messages that don't pass the filter are dropped.
-            pub fn with_filter_map<U, F>(self, f: F) -> Sender<U>
-            where
-                F: Fn(U) -> Option<T> + Send + Sync + 'static,
-                U: Send + Sync + 'static,
-                T: Send + Sync + 'static,
-            {
-                let inner: BoxedSender<U> = Box::new(move |value| {
-                    let opt = f(value);
-                    Box::pin(async move {
-                        if let Some(v) = opt {
-                            self.send(v).await
-                        } else {
-                            Ok(())
-                        }
-                    })
-                });
-                Sender::Boxed(inner)
-            }
-        }
-=======
->>>>>>> 6c74d278
 
             /// Check if this is a remote sender
             pub fn is_rpc(&self) -> bool
@@ -666,7 +620,6 @@
     ///
     /// For the rpc case, the send side can not be cloned, hence mpsc instead of mpsc.
     pub mod mpsc {
-<<<<<<< HEAD
         use std::{fmt::Debug, future::Future, io, marker::PhantomData, pin::Pin, sync::Arc};
 
         use super::SendError;
@@ -699,11 +652,6 @@
                 }
             }
         }
-=======
-        use std::{fmt::Debug, future::Future, marker::PhantomData, pin::Pin, sync::Arc};
-
-        use super::{RecvError, SendError};
->>>>>>> 6c74d278
 
         /// Create a local mpsc sender and receiver pair, with the given buffer size.
         ///
@@ -741,65 +689,6 @@
                 }
             }
 
-<<<<<<< HEAD
-            /// Applies a filter before sending.
-            ///
-            /// Messages that don't pass the filter are dropped.
-            ///
-            /// If you want to combine multiple filters and maps with minimal
-            /// overhead, use `with_filter_map` directly.
-            pub fn with_filter<F>(self, f: F) -> Sender<T>
-            where
-                F: Fn(&T) -> bool + Send + Sync + 'static,
-                T: Send + Sync + 'static,
-            {
-                self.with_filter_map(move |u| if f(&u) { Some(u) } else { None })
-            }
-
-            /// Applies a transform before sending.
-            ///
-            /// If you want to combine multiple filters and maps with minimal
-            /// overhead, use `with_filter_map` directly.
-            pub fn with_map<U, F>(self, f: F) -> Sender<U>
-            where
-                F: Fn(U) -> T + Send + Sync + 'static,
-                U: Send + Sync + 'static,
-                T: Send + Sync + 'static,
-            {
-                self.with_filter_map(move |u| Some(f(u)))
-            }
-
-            /// Applies a filter and transform before sending.
-            ///
-            /// Any combination of filters and maps can be expressed using
-            /// a single filter_map.
-            pub fn with_filter_map<U, F>(self, f: F) -> Sender<U>
-            where
-                F: Fn(U) -> Option<T> + Send + Sync + 'static,
-                U: Send + Sync + 'static,
-                T: Send + Sync + 'static,
-            {
-                let inner: Arc<dyn DynSender<U>> = Arc::new(FilterMapSender {
-                    f,
-                    sender: self,
-                    _p: PhantomData,
-                });
-                Sender::Boxed(inner)
-            }
-
-            /// Future that resolves when the sender is closed
-            pub async fn closed(&self)
-            where
-                T: Send + Sync + 'static,
-            {
-                match self {
-                    Sender::Tokio(tx) => tx.closed().await,
-                    Sender::Boxed(sink) => sink.closed().await,
-                }
-            }
-
-=======
->>>>>>> 6c74d278
             #[cfg(feature = "stream")]
             pub fn into_sink(self) -> impl n0_future::Sink<T, Error = SendError> + Send + 'static
             where
@@ -997,11 +886,7 @@
             Boxed(Box<dyn DynReceiver<T>>),
         }
 
-<<<<<<< HEAD
-        impl<T: Send + 'static> Receiver<T> {
-=======
         impl<T: Send + Sync + 'static> Receiver<T> {
->>>>>>> 6c74d278
             /// Receive a message
             ///
             /// Returns Ok(None) if the sender has been dropped or the remote end has
@@ -1019,10 +904,6 @@
             pub fn map<U, F>(self, f: F) -> Receiver<U>
             where
                 F: Fn(T) -> U + Send + Sync + 'static,
-<<<<<<< HEAD
-                T: Send + Sync + 'static,
-=======
->>>>>>> 6c74d278
                 U: Send + Sync + 'static,
             {
                 self.filter_map(move |u| Some(f(u)))
@@ -1034,10 +915,6 @@
             pub fn filter<F>(self, f: F) -> Receiver<T>
             where
                 F: Fn(&T) -> bool + Send + Sync + 'static,
-<<<<<<< HEAD
-                T: Send + Sync + 'static,
-=======
->>>>>>> 6c74d278
             {
                 self.filter_map(move |u| if f(&u) { Some(u) } else { None })
             }
@@ -1047,10 +924,6 @@
             /// Messages that don't pass the filter are dropped.
             pub fn filter_map<F, U>(self, f: F) -> Receiver<U>
             where
-<<<<<<< HEAD
-                T: Send + Sync + 'static,
-=======
->>>>>>> 6c74d278
                 U: Send + Sync + 'static,
                 F: Fn(T) -> Option<U> + Send + Sync + 'static,
             {
