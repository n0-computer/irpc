//! # A minimal RPC library for use with [iroh](https://docs.rs/iroh/latest/iroh/index.html).
//!
//! ## Goals
//!
//! The main goal of this library is to provide an rpc framework that is so
//! lightweight that it can be also used for async boundaries within a single
//! process without any overhead, instead of the usual practice of a mpsc channel
//! with a giant message enum where each enum case contains mpsc or oneshot
//! backchannels.
//!
//! The second goal is to lightly abstract over remote and local communication,
//! so that a system can be interacted with cross process or even across networks.
//!
//! ## Non-goals
//!
//! - Cross language interop. This is for talking from rust to rust
//! - Any kind of versioning. You have to do this yourself
//! - Making remote message passing look like local async function calls
//! - Being runtime agnostic. This is for tokio
//!
//! ## Interaction patterns
//!
//! For each request, there can be a response and update channel. Each channel
//! can be either oneshot, carry multiple messages, or be disabled. This enables
//! the typical interaction patterns known from libraries like grpc:
//!
//! - rpc: 1 request, 1 response
//! - server streaming: 1 request, multiple responses
//! - client streaming: multiple requests, 1 response
//! - bidi streaming: multiple requests, multiple responses
//!
//! as well as more complex patterns. It is however not possible to have multiple
//! differently typed tx channels for a single message type.
//!
//! ## Transports
//!
//! We don't abstract over the send and receive stream. These must always be
//! quinn streams, specifically streams from the [iroh quinn fork].
//!
//! This restricts the possible rpc transports to quinn (QUIC with dial by
//! socket address) and iroh (QUIC with dial by node id).
//!
//! An upside of this is that the quinn streams can be tuned for each rpc
//! request, e.g. by setting the stream priority or by directy using more
//! advanced part of the quinn SendStream and RecvStream APIs such as out of
//! order receiving.
//!
//! ## Serialization
//!
//! Serialization is currently done using [postcard]. Messages are always
//! length prefixed with postcard varints, even in the case of oneshot
//! channels.
//!
//! Serialization only happens for cross process rpc communication.
//!
//! However, the requirement for message enums to be serializable is present even
//! when disabling the `rpc` feature. Due to the fact that the channels live
//! outside the message, this is not a big restriction.
//!
//! ## Features
//!
//! - `rpc`: Enable the rpc features. Enabled by default.
//!   By disabling this feature, all rpc related dependencies are removed.
//!   The remaining dependencies are just serde, tokio and tokio-util.
//! - `message_spans`: Enable tracing spans for messages. Enabled by default.
//!   This is useful even without rpc, to not lose tracing context when message
//!   passing. This is frequently done manually. This obviously requires
//!   a dependency on tracing.
//! - `quinn_endpoint_setup`: Easy way to create quinn endpoints. This is useful
//!   both for testing and for rpc on localhost. Enabled by default.
//!
//! # History
//!
//! This crate evolved out of the [quic-rpc](https://docs.rs/quic-rpc/latest/quic-rpc/index.html) crate, which is a generic RPC
//! framework for any transport with cheap streams such as QUIC. Compared to
//! quic-rpc, this crate does not abstract over the stream type and is focused
//! on [iroh](https://docs.rs/iroh/latest/iroh/index.html) and our [iroh quinn fork](https://docs.rs/iroh-quinn/latest/iroh-quinn/index.html).
#![cfg_attr(quicrpc_docsrs, feature(doc_cfg))]
use std::{fmt::Debug, future::Future, io, marker::PhantomData, ops::Deref, result};

#[cfg(feature = "derive")]
#[cfg_attr(quicrpc_docsrs, doc(cfg(feature = "derive")))]
pub use irpc_derive::rpc_requests;
use sealed::Sealed;
use serde::{de::DeserializeOwned, Serialize};

use self::channel::none::NoReceiver;

#[cfg(feature = "rpc")]
#[cfg_attr(quicrpc_docsrs, doc(cfg(feature = "rpc")))]
pub mod util;
#[cfg(not(feature = "rpc"))]
mod util;

/// Requirements for a RPC message
///
/// Even when just using the mem transport, we require messages to be Serializable and Deserializable.
/// Likewise, even when using the quinn transport, we require messages to be Send.
///
/// This does not seem like a big restriction. If you want a pure memory channel without the possibility
/// to also use the quinn transport, you might want to use a mpsc channel directly.
pub trait RpcMessage: Debug + Serialize + DeserializeOwned + Send + Sync + Unpin + 'static {}

impl<T> RpcMessage for T where
    T: Debug + Serialize + DeserializeOwned + Send + Sync + Unpin + 'static
{
}

/// Marker trait for a service
///
/// This is usually implemented by a zero-sized struct.
/// It has various bounds to make derives easier.
///
/// A service acts as a scope for defining the tx and rx channels for each
/// message type, and provides some type safety when sending messages.
pub trait Service: Send + Sync + Debug + Clone + 'static {}

mod sealed {
    pub trait Sealed {}
}

/// Sealed marker trait for a sender
pub trait Sender: Debug + Sealed {}

/// Sealed marker trait for a receiver
pub trait Receiver: Debug + Sealed {}

/// Trait to specify channels for a message and service
pub trait Channels<S: Service> {
    /// The sender type, can be either mpsc, oneshot or none
    type Tx: Sender;
    /// The receiver type, can be either mpsc, oneshot or none
    ///
    /// For many services, the receiver is not needed, so it can be set to [`NoReceiver`].
    type Rx: Receiver;
}

/// Channels that abstract over local or remote sending
pub mod channel {
    use std::io;

    /// Oneshot channel, similar to tokio's oneshot channel
    pub mod oneshot {
        use std::{fmt::Debug, future::Future, pin::Pin, task};

        use n0_future::future::Boxed as BoxFuture;

        use super::{RecvError, SendError};
        use crate::util::FusedOneshotReceiver;

        /// Create a local oneshot sender and receiver pair.
        ///
        /// This is currently using a tokio channel pair internally.
        pub fn channel<T>() -> (Sender<T>, Receiver<T>) {
            let (tx, rx) = tokio::sync::oneshot::channel();
            (tx.into(), rx.into())
        }

        /// A generic boxed sender.
        ///
        /// Remote senders are always boxed, since for remote communication the boxing
        /// overhead is negligible. However, boxing can also be used for local communication,
        /// e.g. when applying a transform or filter to the message before sending it.
        pub type BoxedSender<T> =
            Box<dyn FnOnce(T) -> BoxFuture<Result<(), SendError>> + Send + Sync + 'static>;

        /// A sender that can be wrapped in a `Box<dyn DynSender<T>>`.
        ///
        /// In addition to implementing `Future`, this provides a fn to check if the sender is
        /// an rpc sender.
        ///
        /// Remote receivers are always boxed, since for remote communication the boxing
        /// overhead is negligible. However, boxing can also be used for local communication,
        /// e.g. when applying a transform or filter to the message before receiving it.
        pub trait DynSender<T>:
            Future<Output = Result<(), SendError>> + Send + Sync + 'static
        {
            fn is_rpc(&self) -> bool;
        }

        /// A generic boxed receiver
        ///
        /// Remote receivers are always boxed, since for remote communication the boxing
        /// overhead is negligible. However, boxing can also be used for local communication,
        /// e.g. when applying a transform or filter to the message before receiving it.
        pub type BoxedReceiver<T> = BoxFuture<Result<T, RecvError>>;

        /// A oneshot sender.
        ///
        /// Compared to a local onehsot sender, sending a message is async since in the case
        /// of remote communication, sending over the wire is async. Other than that it
        /// behaves like a local oneshot sender and has no overhead in the local case.
        pub enum Sender<T> {
            Tokio(tokio::sync::oneshot::Sender<T>),
            /// we can't yet distinguish between local and remote boxed oneshot senders.
            /// If we ever want to have local boxed oneshot senders, we need to add a
            /// third variant here.
            Boxed(BoxedSender<T>),
        }

        impl<T> Debug for Sender<T> {
            fn fmt(&self, f: &mut std::fmt::Formatter<'_>) -> std::fmt::Result {
                match self {
                    Self::Tokio(_) => f.debug_tuple("Tokio").finish(),
                    Self::Boxed(_) => f.debug_tuple("Boxed").finish(),
                }
            }
        }

        impl<T> From<tokio::sync::oneshot::Sender<T>> for Sender<T> {
            fn from(tx: tokio::sync::oneshot::Sender<T>) -> Self {
                Self::Tokio(tx)
            }
        }

        impl<T> TryFrom<Sender<T>> for tokio::sync::oneshot::Sender<T> {
            type Error = Sender<T>;

            fn try_from(value: Sender<T>) -> Result<Self, Self::Error> {
                match value {
                    Sender::Tokio(tx) => Ok(tx),
                    Sender::Boxed(_) => Err(value),
                }
            }
        }

        impl<T> Sender<T> {
            /// Send a message
            ///
            /// If this is a boxed sender that represents a remote connection, sending may yield or fail with an io error.
            /// Local senders will never yield, but can fail if the receiver has been closed.
            pub async fn send(self, value: T) -> std::result::Result<(), SendError> {
                match self {
                    Sender::Tokio(tx) => tx.send(value).map_err(|_| SendError::ReceiverClosed),
                    Sender::Boxed(f) => f(value).await,
                }
            }
        }

        impl<T> Sender<T> {
            /// Check if this is a remote sender
            pub fn is_rpc(&self) -> bool
            where
                T: 'static,
            {
                match self {
                    Sender::Tokio(_) => false,
                    Sender::Boxed(_) => true,
                }
            }
        }

        impl<T> crate::sealed::Sealed for Sender<T> {}
        impl<T> crate::Sender for Sender<T> {}

        /// A oneshot receiver.
        ///
        /// Compared to a local oneshot receiver, receiving a message can fail not just
        /// when the sender has been closed, but also when the remote connection fails.
        pub enum Receiver<T> {
            Tokio(FusedOneshotReceiver<T>),
            Boxed(BoxedReceiver<T>),
        }

        impl<T> Future for Receiver<T> {
            type Output = std::result::Result<T, RecvError>;

            fn poll(self: Pin<&mut Self>, cx: &mut task::Context) -> task::Poll<Self::Output> {
                match self.get_mut() {
                    Self::Tokio(rx) => Pin::new(rx).poll(cx).map_err(|_| RecvError::SenderClosed),
                    Self::Boxed(rx) => Pin::new(rx).poll(cx),
                }
            }
        }

        /// Convert a tokio oneshot receiver to a receiver for this crate
        impl<T> From<tokio::sync::oneshot::Receiver<T>> for Receiver<T> {
            fn from(rx: tokio::sync::oneshot::Receiver<T>) -> Self {
                Self::Tokio(FusedOneshotReceiver(rx))
            }
        }

        impl<T> TryFrom<Receiver<T>> for tokio::sync::oneshot::Receiver<T> {
            type Error = Receiver<T>;

            fn try_from(value: Receiver<T>) -> Result<Self, Self::Error> {
                match value {
                    Receiver::Tokio(tx) => Ok(tx.0),
                    Receiver::Boxed(_) => Err(value),
                }
            }
        }

        /// Convert a function that produces a future to a receiver for this crate
        impl<T, F, Fut> From<F> for Receiver<T>
        where
            F: FnOnce() -> Fut,
            Fut: Future<Output = Result<T, RecvError>> + Send + 'static,
        {
            fn from(f: F) -> Self {
                Self::Boxed(Box::pin(f()))
            }
        }

        impl<T> Debug for Receiver<T> {
            fn fmt(&self, f: &mut std::fmt::Formatter<'_>) -> std::fmt::Result {
                match self {
                    Self::Tokio(_) => f.debug_tuple("Tokio").finish(),
                    Self::Boxed(_) => f.debug_tuple("Boxed").finish(),
                }
            }
        }

        impl<T> crate::sealed::Sealed for Receiver<T> {}
        impl<T> crate::Receiver for Receiver<T> {}
    }

    /// SPSC channel, similar to tokio's mpsc channel
    ///
<<<<<<< HEAD
    /// For the rpc case, the send side can not be cloned, hence spsc instead of mpsc.
    pub mod spsc {
        use std::{fmt::Debug, future::Future, pin::Pin};
=======
    /// For the rpc case, the send side can not be cloned, hence mpsc instead of mpsc.
    pub mod mpsc {
        use std::{fmt::Debug, future::Future, io, pin::Pin, sync::Arc};
>>>>>>> cc886f38

        use super::{RecvError, SendError};
        use crate::RpcMessage;

        /// Create a local mpsc sender and receiver pair, with the given buffer size.
        ///
        /// This is currently using a tokio channel pair internally.
        pub fn channel<T>(buffer: usize) -> (Sender<T>, Receiver<T>) {
            let (tx, rx) = tokio::sync::mpsc::channel(buffer);
            (tx.into(), rx.into())
        }

        /// Single producer, single consumer sender.
        ///
        /// For the local case, this wraps a tokio::sync::mpsc::Sender.
        #[derive(Clone)]
        pub enum Sender<T> {
            Tokio(tokio::sync::mpsc::Sender<T>),
            Boxed(Arc<dyn DynSender<T>>),
        }

        impl<T> Sender<T> {
            pub fn is_rpc(&self) -> bool
            where
                T: 'static,
            {
                match self {
                    Sender::Tokio(_) => false,
                    Sender::Boxed(x) => x.is_rpc(),
                }
            }

            pub async fn closed(&self)
            where
                T: RpcMessage,
            {
                match self {
                    Sender::Tokio(tx) => tx.closed().await,
                    Sender::Boxed(sink) => sink.closed().await,
                }
            }

            #[cfg(feature = "stream")]
            pub fn into_sink(self) -> impl n0_future::Sink<T, Error = SendError> + Send + 'static
            where
                T: RpcMessage,
            {
                futures_util::sink::unfold(self, |sink, value| async move {
                    sink.send(value).await?;
                    Ok(sink)
                })
            }
        }

        impl<T> From<tokio::sync::mpsc::Sender<T>> for Sender<T> {
            fn from(tx: tokio::sync::mpsc::Sender<T>) -> Self {
                Self::Tokio(tx)
            }
        }

        impl<T> TryFrom<Sender<T>> for tokio::sync::mpsc::Sender<T> {
            type Error = Sender<T>;

            fn try_from(value: Sender<T>) -> Result<Self, Self::Error> {
                match value {
                    Sender::Tokio(tx) => Ok(tx),
                    Sender::Boxed(_) => Err(value),
                }
            }
        }

        /// A sender that can be wrapped in a `Arc<dyn DynSender<T>>`.
        pub trait DynSender<T>: Debug + Send + Sync + 'static {
            /// Send a message.
            ///
            /// For the remote case, if the message can not be completely sent,
            /// this must return an error and disable the channel.
            fn send(
                &self,
                value: T,
<<<<<<< HEAD
            ) -> Pin<Box<dyn Future<Output = Result<(), SendError>> + Send + '_>>;
=======
            ) -> Pin<Box<dyn Future<Output = io::Result<()>> + Send + Sync + '_>>;
>>>>>>> cc886f38

            /// Try to send a message, returning as fast as possible if sending
            /// is not currently possible.
            ///
            /// For the remote case, it must be guaranteed that the message is
            /// either completely sent or not at all.
            fn try_send(
                &self,
                value: T,
<<<<<<< HEAD
            ) -> Pin<Box<dyn Future<Output = Result<bool, SendError>> + Send + '_>>;
=======
            ) -> Pin<Box<dyn Future<Output = io::Result<bool>> + Send + Sync + '_>>;
>>>>>>> cc886f38

            /// Await the sender close
            fn closed(&self) -> Pin<Box<dyn Future<Output = ()> + Send + Sync + '_>>;

            /// True if this is a remote sender
            fn is_rpc(&self) -> bool;
        }

        /// A receiver that can be wrapped in a `Box<dyn DynReceiver<T>>`.
        pub trait DynReceiver<T>: Debug + Send + Sync + 'static {
            fn recv(
                &mut self,
            ) -> Pin<
                Box<
                    dyn Future<Output = std::result::Result<Option<T>, RecvError>>
                        + Send
                        + Sync
                        + '_,
                >,
            >;
        }

        impl<T> Debug for Sender<T> {
            fn fmt(&self, f: &mut std::fmt::Formatter<'_>) -> std::fmt::Result {
                match self {
                    Self::Tokio(x) => f
                        .debug_struct("Tokio")
                        .field("avail", &x.capacity())
                        .field("cap", &x.max_capacity())
                        .finish(),
                    Self::Boxed(inner) => f.debug_tuple("Boxed").field(&inner).finish(),
                }
            }
        }

        impl<T: RpcMessage> Sender<T> {
            /// Send a message and yield until either it is sent or an error occurs.
            ///
            /// ## Cancellation safety
            ///
            /// If the future is dropped before completion, and if this is a remote sender,
            /// then the sender will be closed and further sends will return an [`io::Error`]
            /// with [`io::ErrorKind::BrokenPipe`]. Therefore, make sure to always poll the
            /// future until completion if you want to reuse the sender or any clone afterwards.
            pub async fn send(&self, value: T) -> std::result::Result<(), SendError> {
                match self {
                    Sender::Tokio(tx) => {
                        tx.send(value).await.map_err(|_| SendError::ReceiverClosed)
                    }
                    Sender::Boxed(sink) => sink.send(value).await,
                }
            }

            /// Try to send a message, returning as fast as possible if sending
            /// is not currently possible. This can be used to send ephemeral
            /// messages.
            ///
            /// For the local case, this will immediately return false if the
            /// channel is full.
            ///
            /// For the remote case, it will attempt to send the message and
            /// return false if sending the first byte fails, otherwise yield
            /// until the message is completely sent or an error occurs. This
            /// guarantees that the message is sent either completely or not at
            /// all.
            ///
            /// Returns true if the message was sent.
            ///
            /// ## Cancellation safety
            ///
            /// If the future is dropped before completion, and if this is a remote sender,
            /// then the sender will be closed and further sends will return an [`io::Error`]
            /// with [`io::ErrorKind::BrokenPipe`]. Therefore, make sure to always poll the
            /// future until completion if you want to reuse the sender or any clone afterwards.
            pub async fn try_send(&mut self, value: T) -> std::result::Result<bool, SendError> {
                match self {
                    Sender::Tokio(tx) => match tx.try_send(value) {
                        Ok(()) => Ok(true),
                        Err(tokio::sync::mpsc::error::TrySendError::Closed(_)) => {
                            Err(SendError::ReceiverClosed)
                        }
                        Err(tokio::sync::mpsc::error::TrySendError::Full(_)) => Ok(false),
                    },
                    Sender::Boxed(sink) => sink.try_send(value).await,
                }
            }
        }

        impl<T> crate::sealed::Sealed for Sender<T> {}
        impl<T> crate::Sender for Sender<T> {}

        pub enum Receiver<T> {
            Tokio(tokio::sync::mpsc::Receiver<T>),
            Boxed(Box<dyn DynReceiver<T>>),
        }

        impl<T: RpcMessage> Receiver<T> {
            /// Receive a message
            ///
            /// Returns Ok(None) if the sender has been dropped or the remote end has
            /// cleanly closed the connection.
            ///
            /// Returns an an io error if there was an error receiving the message.
            pub async fn recv(&mut self) -> std::result::Result<Option<T>, RecvError> {
                match self {
                    Self::Tokio(rx) => Ok(rx.recv().await),
                    Self::Boxed(rx) => Ok(rx.recv().await?),
                }
            }

            #[cfg(feature = "stream")]
            pub fn into_stream(
                self,
            ) -> impl n0_future::Stream<Item = std::result::Result<T, RecvError>> + Send + Sync + 'static
            {
                n0_future::stream::unfold(self, |mut recv| async move {
                    recv.recv().await.transpose().map(|msg| (msg, recv))
                })
            }
        }

        impl<T> From<tokio::sync::mpsc::Receiver<T>> for Receiver<T> {
            fn from(rx: tokio::sync::mpsc::Receiver<T>) -> Self {
                Self::Tokio(rx)
            }
        }

        impl<T> TryFrom<Receiver<T>> for tokio::sync::mpsc::Receiver<T> {
            type Error = Receiver<T>;

            fn try_from(value: Receiver<T>) -> Result<Self, Self::Error> {
                match value {
                    Receiver::Tokio(tx) => Ok(tx),
                    Receiver::Boxed(_) => Err(value),
                }
            }
        }

        impl<T> Debug for Receiver<T> {
            fn fmt(&self, f: &mut std::fmt::Formatter<'_>) -> std::fmt::Result {
                match self {
                    Self::Tokio(inner) => f
                        .debug_struct("Tokio")
                        .field("avail", &inner.capacity())
                        .field("cap", &inner.max_capacity())
                        .finish(),
                    Self::Boxed(inner) => f.debug_tuple("Boxed").field(&inner).finish(),
                }
            }
        }

        impl<T> crate::sealed::Sealed for Receiver<T> {}
        impl<T> crate::Receiver for Receiver<T> {}
    }

    /// No channels, used when no communication is needed
    pub mod none {
        use crate::sealed::Sealed;

        /// A sender that does nothing. This is used when no communication is needed.
        #[derive(Debug)]
        pub struct NoSender;
        impl Sealed for NoSender {}
        impl crate::Sender for NoSender {}

        /// A receiver that does nothing. This is used when no communication is needed.
        #[derive(Debug)]
        pub struct NoReceiver;

        impl Sealed for NoReceiver {}
        impl crate::Receiver for NoReceiver {}
    }

    /// Error when sending a oneshot or mpsc message. For local communication,
    /// the only thing that can go wrong is that the receiver has been dropped.
    ///
    /// For rpc communication, there can be any number of errors, so this is a
    /// generic io error.
    #[derive(Debug, thiserror::Error)]
    pub enum SendError {
        /// The receiver has been closed. This is the only error that can occur
        /// for local communication.
        #[error("receiver closed")]
        ReceiverClosed,
        /// The message exceeded the maximum allowed message size (see [`MAX_MESSAGE_SIZE`]).
        #[error("maximum message size exceeded")]
        MaxMessageSizeExceeded,
        /// The underlying io error. This can occur for remote communication,
        /// due to a network error or serialization error.
        #[error("io error: {0}")]
        Io(#[from] io::Error),
    }

    impl From<SendError> for io::Error {
        fn from(e: SendError) -> Self {
            match e {
                SendError::ReceiverClosed => io::Error::new(io::ErrorKind::BrokenPipe, e),
                SendError::MaxMessageSizeExceeded => io::Error::new(io::ErrorKind::InvalidData, e),
                SendError::Io(e) => e,
            }
        }
    }

    /// Error when receiving a oneshot or mpsc message. For local communication,
    /// the only thing that can go wrong is that the sender has been closed.
    ///
    /// For rpc communication, there can be any number of errors, so this is a
    /// generic io error.
    #[derive(Debug, thiserror::Error)]
    pub enum RecvError {
        /// The sender has been closed. This is the only error that can occur
        /// for local communication.
        #[error("sender closed")]
        SenderClosed,
        /// The message exceeded the maximum allowed message size [`MAX_MESSAGE_SIZE`].
        #[error("maximum message size exceeded")]
        MaxMessageSizeExceeded,
        /// An io error occurred. This can occur for remote communication,
        /// due to a network error or deserialization error.
        #[error("io error: {0}")]
        Io(#[from] io::Error),
    }

    impl From<RecvError> for io::Error {
        fn from(e: RecvError) -> Self {
            match e {
                RecvError::Io(e) => e,
                RecvError::SenderClosed => io::Error::new(io::ErrorKind::BrokenPipe, e),
                RecvError::MaxMessageSizeExceeded => io::Error::new(io::ErrorKind::InvalidData, e),
            }
        }
    }
}

/// A wrapper for a message with channels to send and receive it.
/// This expands the protocol message to a full message that includes the
/// active and unserializable channels.
///
/// The channel kind for rx and tx is defined by implementing the `Channels`
/// trait, either manually or using a macro.
///
/// When the `message_spans` feature is enabled, this also includes a tracing
/// span to carry the tracing context during message passing.
pub struct WithChannels<I: Channels<S>, S: Service> {
    /// The inner message.
    pub inner: I,
    /// The return channel to send the response to. Can be set to [`crate::channel::none::NoSender`] if not needed.
    pub tx: <I as Channels<S>>::Tx,
    /// The request channel to receive the request from. Can be set to [`NoReceiver`] if not needed.
    pub rx: <I as Channels<S>>::Rx,
    /// The current span where the full message was created.
    #[cfg(feature = "message_spans")]
    #[cfg_attr(quicrpc_docsrs, doc(cfg(feature = "message_spans")))]
    pub span: tracing::Span,
}

impl<I: Channels<S> + Debug, S: Service> Debug for WithChannels<I, S> {
    fn fmt(&self, f: &mut std::fmt::Formatter<'_>) -> std::fmt::Result {
        f.debug_tuple("")
            .field(&self.inner)
            .field(&self.tx)
            .field(&self.rx)
            .finish()
    }
}

impl<I: Channels<S>, S: Service> WithChannels<I, S> {
    /// Get the parent span
    #[cfg(feature = "message_spans")]
    pub fn parent_span_opt(&self) -> Option<&tracing::Span> {
        Some(&self.span)
    }
}

/// Tuple conversion from inner message and tx/rx channels to a WithChannels struct
///
/// For the case where you want both tx and rx channels.
impl<I: Channels<S>, S: Service, Tx, Rx> From<(I, Tx, Rx)> for WithChannels<I, S>
where
    I: Channels<S>,
    <I as Channels<S>>::Tx: From<Tx>,
    <I as Channels<S>>::Rx: From<Rx>,
{
    fn from(inner: (I, Tx, Rx)) -> Self {
        let (inner, tx, rx) = inner;
        Self {
            inner,
            tx: tx.into(),
            rx: rx.into(),
            #[cfg(feature = "message_spans")]
            #[cfg_attr(quicrpc_docsrs, doc(cfg(feature = "message_spans")))]
            span: tracing::Span::current(),
        }
    }
}

/// Tuple conversion from inner message and tx channel to a WithChannels struct
///
/// For the very common case where you just need a tx channel to send the response to.
impl<I, S, Tx> From<(I, Tx)> for WithChannels<I, S>
where
    I: Channels<S, Rx = NoReceiver>,
    S: Service,
    <I as Channels<S>>::Tx: From<Tx>,
{
    fn from(inner: (I, Tx)) -> Self {
        let (inner, tx) = inner;
        Self {
            inner,
            tx: tx.into(),
            rx: NoReceiver,
            #[cfg(feature = "message_spans")]
            #[cfg_attr(quicrpc_docsrs, doc(cfg(feature = "message_spans")))]
            span: tracing::Span::current(),
        }
    }
}

/// Deref so you can access the inner fields directly.
///
/// If the inner message has fields named `tx`, `rx` or `span`, you need to use the
/// `inner` field to access them.
impl<I: Channels<S>, S: Service> Deref for WithChannels<I, S> {
    type Target = I;

    fn deref(&self) -> &Self::Target {
        &self.inner
    }
}

/// A client to the service `S` using the local message type `M` and the remote
/// message type `R`.
///
/// `R` is typically a serializable enum with a case for each possible message
/// type. It can be thought of as the definition of the protocol.
///
/// `M` is typically an enum with a case for each possible message type, where
/// each case is a `WithChannels` struct that extends the inner protocol message
/// with a local tx and rx channel as well as a tracing span to allow for
/// keeping tracing context across async boundaries.
///
/// In some cases, `M` and `R` can be enums for a subset of the protocol. E.g.
/// if you have a subsystem that only handles a part of the messages.
///
/// The service type `S` provides a scope for the protocol messages. It exists
/// so you can use the same message with multiple services.
#[derive(Debug)]
pub struct Client<M, R, S>(ClientInner<M>, PhantomData<(R, S)>);

impl<M, R, S> Clone for Client<M, R, S> {
    fn clone(&self) -> Self {
        Self(self.0.clone(), PhantomData)
    }
}

impl<M, R, S> From<LocalSender<M, S>> for Client<M, R, S> {
    fn from(tx: LocalSender<M, S>) -> Self {
        Self(ClientInner::Local(tx.0), PhantomData)
    }
}

impl<M, R, S> From<tokio::sync::mpsc::Sender<M>> for Client<M, R, S> {
    fn from(tx: tokio::sync::mpsc::Sender<M>) -> Self {
        LocalSender::from(tx).into()
    }
}

impl<M, R, S> Client<M, R, S> {
    /// Create a new client to a remote service using the given quinn `endpoint`
    /// and a socket `addr` of the remote service.
    #[cfg(feature = "rpc")]
    pub fn quinn(endpoint: quinn::Endpoint, addr: std::net::SocketAddr) -> Self {
        Self::boxed(rpc::QuinnRemoteConnection::new(endpoint, addr))
    }

    /// Create a new client from a `rpc::RemoteConnection` trait object.
    /// This is used from crates that want to provide other transports than quinn,
    /// such as the iroh transport.
    #[cfg(feature = "rpc")]
    pub fn boxed(remote: impl rpc::RemoteConnection) -> Self {
        Self(ClientInner::Remote(Box::new(remote)), PhantomData)
    }

    /// Get the local sender. This is useful if you don't care about remote
    /// requests.
    pub fn local(&self) -> Option<LocalSender<M, S>> {
        match &self.0 {
            ClientInner::Local(tx) => Some(tx.clone().into()),
            ClientInner::Remote(..) => None,
        }
    }

    /// Start a request by creating a sender that can be used to send the initial
    /// message to the local or remote service.
    ///
    /// In the local case, this is just a clone which has almost zero overhead.
    /// Creating a local sender can not fail.
    ///
    /// In the remote case, this involves lazily creating a connection to the
    /// remote side and then creating a new stream on the underlying
    /// [`quinn`] or iroh connection.
    ///
    /// In both cases, the returned sender is fully self contained.
    #[allow(clippy::type_complexity)]
    pub fn request(
        &self,
    ) -> impl Future<
        Output = result::Result<Request<LocalSender<M, S>, rpc::RemoteSender<R, S>>, RequestError>,
    > + 'static
    where
        S: Service,
        M: Send + Sync + 'static,
        R: 'static,
    {
        #[cfg(feature = "rpc")]
        {
            let cloned = match &self.0 {
                ClientInner::Local(tx) => Request::Local(tx.clone()),
                ClientInner::Remote(connection) => Request::Remote(connection.clone_boxed()),
            };
            async move {
                match cloned {
                    Request::Local(tx) => Ok(Request::Local(tx.into())),
                    Request::Remote(conn) => {
                        let (send, recv) = conn.open_bi().await?;
                        Ok(Request::Remote(rpc::RemoteSender::new(send, recv)))
                    }
                }
            }
        }
        #[cfg(not(feature = "rpc"))]
        {
            let ClientInner::Local(tx) = &self.0 else {
                unreachable!()
            };
            let tx = tx.clone().into();
            async move { Ok(Request::Local(tx)) }
        }
    }

    /// Performs a request for which the server returns a oneshot receiver.
    pub fn rpc<Req, Res>(&self, msg: Req) -> impl Future<Output = Result<Res>> + Send + 'static
    where
        S: Service,
        M: From<WithChannels<Req, S>> + Send + Sync + Unpin + 'static,
        R: From<Req> + Serialize + Send + Sync + 'static,
        Req: Channels<S, Tx = channel::oneshot::Sender<Res>, Rx = NoReceiver> + Send + 'static,
        Res: RpcMessage,
    {
        let request = self.request();
        async move {
            let recv: channel::oneshot::Receiver<Res> = match request.await? {
                Request::Local(request) => {
                    let (tx, rx) = channel::oneshot::channel();
                    request.send((msg, tx)).await?;
                    rx
                }
                #[cfg(not(feature = "rpc"))]
                Request::Remote(_request) => unreachable!(),
                #[cfg(feature = "rpc")]
                Request::Remote(request) => {
                    let (_tx, rx) = request.write(msg).await?;
                    rx.into()
                }
            };
            let res = recv.await?;
            Ok(res)
        }
    }

    /// Performs a request for which the server returns a mpsc receiver.
    pub fn server_streaming<Req, Res>(
        &self,
        msg: Req,
        local_response_cap: usize,
    ) -> impl Future<Output = Result<channel::mpsc::Receiver<Res>>> + Send + 'static
    where
        S: Service,
        M: From<WithChannels<Req, S>> + Send + Sync + Unpin + 'static,
        R: From<Req> + Serialize + Send + Sync + 'static,
        Req: Channels<S, Tx = channel::mpsc::Sender<Res>, Rx = NoReceiver> + Send + 'static,
        Res: RpcMessage,
    {
        let request = self.request();
        async move {
            let recv: channel::mpsc::Receiver<Res> = match request.await? {
                Request::Local(request) => {
                    let (tx, rx) = channel::mpsc::channel(local_response_cap);
                    request.send((msg, tx)).await?;
                    rx
                }
                #[cfg(not(feature = "rpc"))]
                Request::Remote(_request) => unreachable!(),
                #[cfg(feature = "rpc")]
                Request::Remote(request) => {
                    let (_tx, rx) = request.write(msg).await?;
                    rx.into()
                }
            };
            Ok(recv)
        }
    }

    /// Performs a request for which the client can send updates.
    pub fn client_streaming<Req, Update, Res>(
        &self,
        msg: Req,
        local_update_cap: usize,
    ) -> impl Future<
        Output = Result<(
            channel::mpsc::Sender<Update>,
            channel::oneshot::Receiver<Res>,
        )>,
    >
    where
        S: Service,
        M: From<WithChannels<Req, S>> + Send + Sync + Unpin + 'static,
        R: From<Req> + Serialize + 'static,
        Req: Channels<S, Tx = channel::oneshot::Sender<Res>, Rx = channel::mpsc::Receiver<Update>>,
        Update: RpcMessage,
        Res: RpcMessage,
    {
        let request = self.request();
        async move {
            let (update_tx, res_rx): (
                channel::mpsc::Sender<Update>,
                channel::oneshot::Receiver<Res>,
            ) = match request.await? {
                Request::Local(request) => {
                    let (req_tx, req_rx) = channel::mpsc::channel(local_update_cap);
                    let (res_tx, res_rx) = channel::oneshot::channel();
                    request.send((msg, res_tx, req_rx)).await?;
                    (req_tx, res_rx)
                }
                #[cfg(not(feature = "rpc"))]
                Request::Remote(_request) => unreachable!(),
                #[cfg(feature = "rpc")]
                Request::Remote(request) => {
                    let (tx, rx) = request.write(msg).await?;
                    (tx.into(), rx.into())
                }
            };
            Ok((update_tx, res_rx))
        }
    }

    /// Performs a request for which the client can send updates, and the server returns a mpsc receiver.
    pub fn bidi_streaming<Req, Update, Res>(
        &self,
        msg: Req,
        local_update_cap: usize,
        local_response_cap: usize,
    ) -> impl Future<Output = Result<(channel::mpsc::Sender<Update>, channel::mpsc::Receiver<Res>)>>
           + Send
           + 'static
    where
        S: Service,
        M: From<WithChannels<Req, S>> + Send + Sync + Unpin + 'static,
        R: From<Req> + Serialize + Send + 'static,
        Req: Channels<S, Tx = channel::mpsc::Sender<Res>, Rx = channel::mpsc::Receiver<Update>>
            + Send
            + 'static,
        Update: RpcMessage,
        Res: RpcMessage,
    {
        let request = self.request();
        async move {
            let (update_tx, res_rx): (channel::mpsc::Sender<Update>, channel::mpsc::Receiver<Res>) =
                match request.await? {
                    Request::Local(request) => {
                        let (update_tx, update_rx) = channel::mpsc::channel(local_update_cap);
                        let (res_tx, res_rx) = channel::mpsc::channel(local_response_cap);
                        request.send((msg, res_tx, update_rx)).await?;
                        (update_tx, res_rx)
                    }
                    #[cfg(not(feature = "rpc"))]
                    Request::Remote(_request) => unreachable!(),
                    #[cfg(feature = "rpc")]
                    Request::Remote(request) => {
                        let (tx, rx) = request.write(msg).await?;
                        (tx.into(), rx.into())
                    }
                };
            Ok((update_tx, res_rx))
        }
    }
}

#[derive(Debug)]
pub(crate) enum ClientInner<M> {
    Local(tokio::sync::mpsc::Sender<M>),
    #[cfg(feature = "rpc")]
    #[cfg_attr(quicrpc_docsrs, doc(cfg(feature = "rpc")))]
    Remote(Box<dyn rpc::RemoteConnection>),
    #[cfg(not(feature = "rpc"))]
    #[cfg_attr(quicrpc_docsrs, doc(cfg(feature = "rpc")))]
    #[allow(dead_code)]
    Remote(PhantomData<M>),
}

impl<M> Clone for ClientInner<M> {
    fn clone(&self) -> Self {
        match self {
            Self::Local(tx) => Self::Local(tx.clone()),
            #[cfg(feature = "rpc")]
            Self::Remote(conn) => Self::Remote(conn.clone_boxed()),
            #[cfg(not(feature = "rpc"))]
            Self::Remote(_) => unreachable!(),
        }
    }
}

/// Error when opening a request. When cross-process rpc is disabled, this is
/// an empty enum since local requests can not fail.
#[derive(Debug, thiserror::Error)]
pub enum RequestError {
    /// Error in quinn during connect
    #[cfg(feature = "rpc")]
    #[cfg_attr(quicrpc_docsrs, doc(cfg(feature = "rpc")))]
    #[error("error establishing connection: {0}")]
    Connect(#[from] quinn::ConnectError),
    /// Error in quinn when the connection already exists, when opening a stream pair
    #[cfg(feature = "rpc")]
    #[cfg_attr(quicrpc_docsrs, doc(cfg(feature = "rpc")))]
    #[error("error opening stream: {0}")]
    Connection(#[from] quinn::ConnectionError),
    /// Generic error for non-quinn transports
    #[cfg(feature = "rpc")]
    #[cfg_attr(quicrpc_docsrs, doc(cfg(feature = "rpc")))]
    #[error("error opening stream: {0}")]
    Other(#[from] anyhow::Error),
}

/// Error type that subsumes all possible errors in this crate, for convenience.
#[derive(Debug, thiserror::Error)]
pub enum Error {
    #[error("request error: {0}")]
    Request(#[from] RequestError),
    #[error("send error: {0}")]
    Send(#[from] channel::SendError),
    #[error("recv error: {0}")]
    Recv(#[from] channel::RecvError),
    #[cfg(feature = "rpc")]
    #[error("recv error: {0}")]
    Write(#[from] rpc::WriteError),
}

/// Type alias for a result with an irpc error type.
pub type Result<T> = std::result::Result<T, Error>;

impl From<Error> for io::Error {
    fn from(e: Error) -> Self {
        match e {
            Error::Request(e) => e.into(),
            Error::Send(e) => e.into(),
            Error::Recv(e) => e.into(),
            #[cfg(feature = "rpc")]
            Error::Write(e) => e.into(),
        }
    }
}

impl From<RequestError> for io::Error {
    fn from(e: RequestError) -> Self {
        match e {
            #[cfg(feature = "rpc")]
            RequestError::Connect(e) => io::Error::other(e),
            #[cfg(feature = "rpc")]
            RequestError::Connection(e) => e.into(),
            #[cfg(feature = "rpc")]
            RequestError::Other(e) => io::Error::other(e),
        }
    }
}

/// A local sender for the service `S` using the message type `M`.
///
/// This is a wrapper around an in-memory channel (currently [`tokio::sync::mpsc::Sender`]),
/// that adds nice syntax for sending messages that can be converted into
/// [`WithChannels`].
#[derive(Debug)]
#[repr(transparent)]
pub struct LocalSender<M, S>(tokio::sync::mpsc::Sender<M>, std::marker::PhantomData<S>);

impl<M, S> Clone for LocalSender<M, S> {
    fn clone(&self) -> Self {
        Self(self.0.clone(), PhantomData)
    }
}

impl<M, S> From<tokio::sync::mpsc::Sender<M>> for LocalSender<M, S> {
    fn from(tx: tokio::sync::mpsc::Sender<M>) -> Self {
        Self(tx, PhantomData)
    }
}

#[cfg(not(feature = "rpc"))]
pub mod rpc {
    pub struct RemoteSender<R, S>(std::marker::PhantomData<(R, S)>);
}

#[cfg(feature = "rpc")]
#[cfg_attr(quicrpc_docsrs, doc(cfg(feature = "rpc")))]
pub mod rpc {
    //! Module for cross-process RPC using [`quinn`].
    use std::{
        fmt::Debug, future::Future, io, marker::PhantomData, ops::DerefMut, pin::Pin, sync::Arc,
    };

    use n0_future::{future::Boxed as BoxFuture, task::JoinSet};
    use quinn::ConnectionError;
    use serde::{de::DeserializeOwned, Serialize};
    use smallvec::SmallVec;
    use tracing::{trace, trace_span, warn, Instrument};

    use crate::{
        channel::{
            mpsc::{self, DynReceiver, DynSender},
            none::NoSender,
            oneshot, RecvError, SendError,
        },
        util::{now_or_never, AsyncReadVarintExt, WriteVarintExt},
        RequestError, RpcMessage,
    };

    /// Default max message size (16 MiB).
    const MAX_MESSAGE_SIZE: u64 = 1024 * 1024 * 16;

    /// Error code on streams if the max message size was exceeded.
    const ERROR_CODE_MAX_MESSAGE_SIZE_EXCEEDED: u32 = 1;

    /// Error that can occur when writing the initial message when doing a
    /// cross-process RPC.
    #[derive(Debug, thiserror::Error)]
    pub enum WriteError {
        /// Error writing to the stream with quinn
        #[error("error writing to stream: {0}")]
        Quinn(#[from] quinn::WriteError),
        /// The message exceeded the maximum allowed message size (see [`MAX_MESSAGE_SIZE`]).
        #[error("maximum message size exceeded")]
        MaxMessageSizeExceeded,
        /// Generic IO error, e.g. when serializing the message or when using
        /// other transports.
        #[error("error serializing: {0}")]
        Io(#[from] io::Error),
    }

    impl From<postcard::Error> for WriteError {
        fn from(value: postcard::Error) -> Self {
            Self::Io(io::Error::new(io::ErrorKind::InvalidData, value))
        }
    }

    impl From<postcard::Error> for SendError {
        fn from(value: postcard::Error) -> Self {
            Self::Io(io::Error::new(io::ErrorKind::InvalidData, value))
        }
    }

    impl From<WriteError> for io::Error {
        fn from(e: WriteError) -> Self {
            match e {
                WriteError::Io(e) => e,
                WriteError::MaxMessageSizeExceeded => io::Error::new(io::ErrorKind::InvalidData, e),
                WriteError::Quinn(e) => e.into(),
            }
        }
    }

    impl From<quinn::WriteError> for SendError {
        fn from(err: quinn::WriteError) -> Self {
            match err {
                quinn::WriteError::Stopped(code)
                    if code == ERROR_CODE_MAX_MESSAGE_SIZE_EXCEEDED.into() =>
                {
                    SendError::MaxMessageSizeExceeded
                }
                _ => SendError::Io(io::Error::from(err)),
            }
        }
    }

    /// Trait to abstract over a client connection to a remote service.
    ///
    /// This isn't really that much abstracted, since the result of open_bi must
    /// still be a quinn::SendStream and quinn::RecvStream. This is just so we
    /// can have different connection implementations for normal quinn connections,
    /// iroh connections, and possibly quinn connections with disabled encryption
    /// for performance.
    ///
    /// This is done as a trait instead of an enum, so we don't need an iroh
    /// dependency in the main crate.
    pub trait RemoteConnection: Send + Sync + Debug + 'static {
        /// Boxed clone so the trait is dynable.
        fn clone_boxed(&self) -> Box<dyn RemoteConnection>;

        /// Open a bidirectional stream to the remote service.
        fn open_bi(
            &self,
        ) -> BoxFuture<std::result::Result<(quinn::SendStream, quinn::RecvStream), RequestError>>;
    }

    /// A connection to a remote service.
    ///
    /// Initially this does just have the endpoint and the address. Once a
    /// connection is established, it will be stored.
    #[derive(Debug, Clone)]
    pub(crate) struct QuinnRemoteConnection(Arc<QuinnRemoteConnectionInner>);

    #[derive(Debug)]
    struct QuinnRemoteConnectionInner {
        pub endpoint: quinn::Endpoint,
        pub addr: std::net::SocketAddr,
        pub connection: tokio::sync::Mutex<Option<quinn::Connection>>,
    }

    impl QuinnRemoteConnection {
        pub fn new(endpoint: quinn::Endpoint, addr: std::net::SocketAddr) -> Self {
            Self(Arc::new(QuinnRemoteConnectionInner {
                endpoint,
                addr,
                connection: Default::default(),
            }))
        }
    }

    impl RemoteConnection for QuinnRemoteConnection {
        fn clone_boxed(&self) -> Box<dyn RemoteConnection> {
            Box::new(self.clone())
        }

        fn open_bi(
            &self,
        ) -> BoxFuture<std::result::Result<(quinn::SendStream, quinn::RecvStream), RequestError>>
        {
            let this = self.0.clone();
            Box::pin(async move {
                let mut guard = this.connection.lock().await;
                let pair = match guard.as_mut() {
                    Some(conn) => {
                        // try to reuse the connection
                        match conn.open_bi().await {
                            Ok(pair) => pair,
                            Err(_) => {
                                // try with a new connection, just once
                                *guard = None;
                                connect_and_open_bi(&this.endpoint, &this.addr, guard).await?
                            }
                        }
                    }
                    None => connect_and_open_bi(&this.endpoint, &this.addr, guard).await?,
                };
                Ok(pair)
            })
        }
    }

    async fn connect_and_open_bi(
        endpoint: &quinn::Endpoint,
        addr: &std::net::SocketAddr,
        mut guard: tokio::sync::MutexGuard<'_, Option<quinn::Connection>>,
    ) -> Result<(quinn::SendStream, quinn::RecvStream), RequestError> {
        let conn = endpoint.connect(*addr, "localhost")?.await?;
        let (send, recv) = conn.open_bi().await?;
        *guard = Some(conn);
        Ok((send, recv))
    }

    /// A connection to a remote service that can be used to send the initial message.
    #[derive(Debug)]
    pub struct RemoteSender<R, S>(
        quinn::SendStream,
        quinn::RecvStream,
        std::marker::PhantomData<(R, S)>,
    );

    impl<R, S> RemoteSender<R, S> {
        pub fn new(send: quinn::SendStream, recv: quinn::RecvStream) -> Self {
            Self(send, recv, PhantomData)
        }

        pub async fn write(
            self,
            msg: impl Into<R>,
        ) -> std::result::Result<(quinn::SendStream, quinn::RecvStream), WriteError>
        where
            R: Serialize,
        {
            let RemoteSender(mut send, recv, _) = self;
            let msg = msg.into();
            if postcard::experimental::serialized_size(&msg)? as u64 > MAX_MESSAGE_SIZE {
                return Err(WriteError::MaxMessageSizeExceeded);
            }
            let mut buf = SmallVec::<[u8; 128]>::new();
            buf.write_length_prefixed(msg)?;
            send.write_all(&buf).await?;
            Ok((send, recv))
        }
    }

    impl<T: DeserializeOwned> From<quinn::RecvStream> for oneshot::Receiver<T> {
        fn from(mut read: quinn::RecvStream) -> Self {
            let fut = async move {
                let size = read
                    .read_varint_u64()
                    .await?
                    .ok_or(RecvError::Io(io::Error::new(
                        io::ErrorKind::UnexpectedEof,
                        "failed to read size",
                    )))?;
                if size > MAX_MESSAGE_SIZE {
                    read.stop(ERROR_CODE_MAX_MESSAGE_SIZE_EXCEEDED.into()).ok();
                    return Err(RecvError::MaxMessageSizeExceeded);
                }
                let rest = read
                    .read_to_end(size as usize)
                    .await
                    .map_err(|e| io::Error::new(io::ErrorKind::InvalidData, e))?;
                let msg: T = postcard::from_bytes(&rest)
                    .map_err(|e| io::Error::new(io::ErrorKind::InvalidData, e))?;
                Ok(msg)
            };
            oneshot::Receiver::from(|| fut)
        }
    }

    impl From<quinn::RecvStream> for crate::channel::none::NoReceiver {
        fn from(read: quinn::RecvStream) -> Self {
            drop(read);
            Self
        }
    }

<<<<<<< HEAD
    impl<T: RpcMessage> From<quinn::RecvStream> for spsc::Receiver<T> {
        fn from(recv: quinn::RecvStream) -> Self {
            spsc::Receiver::Boxed(Box::new(QuinnReceiver {
                recv,
                buffer: Vec::new(),
=======
    impl<T: RpcMessage> From<quinn::RecvStream> for mpsc::Receiver<T> {
        fn from(read: quinn::RecvStream) -> Self {
            mpsc::Receiver::Boxed(Box::new(QuinnReceiver {
                recv: read,
>>>>>>> cc886f38
                _marker: PhantomData,
            }))
        }
    }

    impl From<quinn::SendStream> for NoSender {
        fn from(write: quinn::SendStream) -> Self {
            let _ = write;
            NoSender
        }
    }

    impl<T: RpcMessage> From<quinn::SendStream> for oneshot::Sender<T> {
        fn from(mut writer: quinn::SendStream) -> Self {
            oneshot::Sender::Boxed(Box::new(move |value| {
                Box::pin(async move {
                    if postcard::experimental::serialized_size(&value)? as u64 > MAX_MESSAGE_SIZE {
                        return Err(SendError::MaxMessageSizeExceeded);
                    }
                    // write via a small buffer to avoid allocation for small values
                    let mut buf = SmallVec::<[u8; 128]>::new();
                    buf.write_length_prefixed(value)?;
                    writer.write_all(&buf).await?;
                    Ok(())
                })
            }))
        }
    }

    impl<T: RpcMessage> From<quinn::SendStream> for mpsc::Sender<T> {
        fn from(write: quinn::SendStream) -> Self {
            mpsc::Sender::Boxed(Arc::new(QuinnSender(tokio::sync::Mutex::new(
                QuinnSenderState::Open(QuinnSenderInner {
                    send: write,
                    buffer: SmallVec::new(),
                    _marker: PhantomData,
                }),
            ))))
        }
    }

    struct QuinnReceiver<T> {
        recv: quinn::RecvStream,
        buffer: Vec<u8>,
        _marker: std::marker::PhantomData<T>,
    }

    impl<T> Debug for QuinnReceiver<T> {
        fn fmt(&self, f: &mut std::fmt::Formatter<'_>) -> std::fmt::Result {
            f.debug_struct("QuinnReceiver").finish()
        }
    }

    impl<T: RpcMessage> DynReceiver<T> for QuinnReceiver<T> {
        fn recv(
            &mut self,
        ) -> Pin<
            Box<dyn Future<Output = std::result::Result<Option<T>, RecvError>> + Send + Sync + '_>,
        > {
            Box::pin(async {
                let read = &mut self.recv;
                let Some(size) = read.read_varint_u64().await? else {
                    return Ok(None);
                };
                if size > MAX_MESSAGE_SIZE {
                    self.recv
                        .stop(ERROR_CODE_MAX_MESSAGE_SIZE_EXCEEDED.into())
                        .ok();
                    return Err(RecvError::MaxMessageSizeExceeded);
                }
                self.buffer.resize(size as usize, 0);
                read.read_exact(&mut self.buffer)
                    .await
                    .map_err(|e| io::Error::new(io::ErrorKind::UnexpectedEof, e))?;
                let msg: T = postcard::from_bytes(&self.buffer)
                    .map_err(|e| io::Error::new(io::ErrorKind::InvalidData, e))?;
                Ok(Some(msg))
            })
        }
    }

    impl<T> Drop for QuinnReceiver<T> {
        fn drop(&mut self) {}
    }

    struct QuinnSenderInner<T> {
        send: quinn::SendStream,
        buffer: SmallVec<[u8; 128]>,
        _marker: std::marker::PhantomData<T>,
    }

<<<<<<< HEAD
    impl<T> Debug for QuinnSender<T> {
        fn fmt(&self, f: &mut std::fmt::Formatter<'_>) -> std::fmt::Result {
            f.debug_struct("QuinnSender").finish()
        }
    }

    impl<T: RpcMessage> DynSender<T> for QuinnSender<T> {
        fn send(
            &mut self,
            value: T,
        ) -> Pin<Box<dyn Future<Output = Result<(), SendError>> + Send + '_>> {
=======
    impl<T: RpcMessage> QuinnSenderInner<T> {
        fn send(
            &mut self,
            value: T,
        ) -> Pin<Box<dyn Future<Output = io::Result<()>> + Send + Sync + '_>> {
>>>>>>> cc886f38
            Box::pin(async {
                if postcard::experimental::serialized_size(&value)? as u64 > MAX_MESSAGE_SIZE {
                    return Err(SendError::MaxMessageSizeExceeded);
                }
                self.buffer.clear();
                self.buffer.write_length_prefixed(value)?;
                self.send.write_all(&self.buffer).await?;
                self.buffer.clear();
                Ok(())
            })
        }

        fn try_send(
            &mut self,
            value: T,
<<<<<<< HEAD
        ) -> Pin<Box<dyn Future<Output = Result<bool, SendError>> + Send + '_>> {
=======
        ) -> Pin<Box<dyn Future<Output = io::Result<bool>> + Send + Sync + '_>> {
>>>>>>> cc886f38
            Box::pin(async {
                // todo: move the non-async part out of the box. Will require a new return type.
                if postcard::experimental::serialized_size(&value)? as u64 > MAX_MESSAGE_SIZE {
                    return Err(SendError::MaxMessageSizeExceeded);
                }
                self.buffer.clear();
                self.buffer.write_length_prefixed(value)?;
                let Some(n) = now_or_never(self.send.write(&self.buffer)) else {
                    return Ok(false);
                };
                let n = n?;
                self.send.write_all(&self.buffer[n..]).await?;
                self.buffer.clear();
                Ok(true)
            })
        }

        fn closed(&mut self) -> Pin<Box<dyn Future<Output = ()> + Send + Sync + '_>> {
            Box::pin(async move {
                self.send.stopped().await.ok();
            })
        }
    }

    #[derive(Default)]
    enum QuinnSenderState<T> {
        Open(QuinnSenderInner<T>),
        #[default]
        Closed,
    }

    struct QuinnSender<T>(tokio::sync::Mutex<QuinnSenderState<T>>);

    impl<T> Debug for QuinnSender<T> {
        fn fmt(&self, f: &mut std::fmt::Formatter<'_>) -> std::fmt::Result {
            f.debug_struct("QuinnSender").finish()
        }
    }

    impl<T: RpcMessage> DynSender<T> for QuinnSender<T> {
        fn send(
            &self,
            value: T,
        ) -> Pin<Box<dyn Future<Output = io::Result<()>> + Send + Sync + '_>> {
            Box::pin(async {
                let mut guard = self.0.lock().await;
                let sender = std::mem::take(guard.deref_mut());
                match sender {
                    QuinnSenderState::Open(mut sender) => {
                        let res = sender.send(value).await;
                        if res.is_ok() {
                            *guard = QuinnSenderState::Open(sender);
                        }
                        res
                    }
                    QuinnSenderState::Closed => Err(io::ErrorKind::BrokenPipe.into()),
                }
            })
        }

        fn try_send(
            &self,
            value: T,
        ) -> Pin<Box<dyn Future<Output = io::Result<bool>> + Send + Sync + '_>> {
            Box::pin(async {
                let mut guard = self.0.lock().await;
                let sender = std::mem::take(guard.deref_mut());
                match sender {
                    QuinnSenderState::Open(mut sender) => {
                        let res = sender.try_send(value).await;
                        if res.is_ok() {
                            *guard = QuinnSenderState::Open(sender);
                        }
                        res
                    }
                    QuinnSenderState::Closed => Err(io::ErrorKind::BrokenPipe.into()),
                }
            })
        }

        fn closed(&self) -> Pin<Box<dyn Future<Output = ()> + Send + Sync + '_>> {
            Box::pin(async {
                let mut guard = self.0.lock().await;
                match guard.deref_mut() {
                    QuinnSenderState::Open(sender) => sender.closed().await,
                    QuinnSenderState::Closed => {}
                }
            })
        }

        fn is_rpc(&self) -> bool {
            true
        }
    }

    /// Type alias for a handler fn for remote requests
    pub type Handler<R> = Arc<
        dyn Fn(
                R,
                quinn::RecvStream,
                quinn::SendStream,
            ) -> BoxFuture<std::result::Result<(), SendError>>
            + Send
            + Sync
            + 'static,
    >;

    /// Utility function to listen for incoming connections and handle them with the provided handler
    pub async fn listen<R: DeserializeOwned + 'static>(
        endpoint: quinn::Endpoint,
        handler: Handler<R>,
    ) {
        let mut request_id = 0u64;
        let mut tasks = JoinSet::new();
        while let Some(incoming) = endpoint.accept().await {
            let handler = handler.clone();
            let fut = async move {
                let connection = match incoming.await {
                    Ok(connection) => connection,
                    Err(cause) => {
                        warn!("failed to accept connection {cause:?}");
                        return io::Result::Ok(());
                    }
                };
                loop {
                    let (send, mut recv) = match connection.accept_bi().await {
                        Ok((s, r)) => (s, r),
                        Err(ConnectionError::ApplicationClosed(cause))
                            if cause.error_code.into_inner() == 0 =>
                        {
                            trace!("remote side closed connection {cause:?}");
                            return Ok(());
                        }
                        Err(cause) => {
                            warn!("failed to accept bi stream {cause:?}");
                            return Err(cause.into());
                        }
                    };
                    let size = recv.read_varint_u64().await?.ok_or_else(|| {
                        io::Error::new(io::ErrorKind::UnexpectedEof, "failed to read size")
                    })?;
                    let mut buf = vec![0; size as usize];
                    recv.read_exact(&mut buf)
                        .await
                        .map_err(|e| io::Error::new(io::ErrorKind::UnexpectedEof, e))?;
                    let msg: R = postcard::from_bytes(&buf)
                        .map_err(|e| io::Error::new(io::ErrorKind::InvalidData, e))?;
                    let rx = recv;
                    let tx = send;
                    handler(msg, rx, tx).await?;
                }
            };
            let span = trace_span!("rpc", id = request_id);
            tasks.spawn(fut.instrument(span));
            request_id += 1;
        }
    }
}

/// A request to a service. This can be either local or remote.
#[derive(Debug)]
pub enum Request<L, R> {
    /// Local in memory request
    Local(L),
    /// Remote cross process request
    Remote(R),
}

impl<M: Send, S: Service> LocalSender<M, S> {
    /// Send a message to the service
    pub fn send<T>(&self, value: impl Into<WithChannels<T, S>>) -> SendFut<M>
    where
        T: Channels<S>,
        M: From<WithChannels<T, S>>,
    {
        let value: M = value.into().into();
        SendFut::new(self.0.clone(), value)
    }

    /// Send a message to the service without the type conversion magic
    pub fn send_raw(&self, value: M) -> SendFut<M> {
        SendFut::new(self.0.clone(), value)
    }
}

mod send_fut {
    use std::{
        future::Future,
        pin::Pin,
        task::{Context, Poll},
    };

    use tokio::sync::mpsc::Sender;
    use tokio_util::sync::PollSender;

    use crate::channel::SendError;

    pub struct SendFut<T: Send> {
        poll_sender: PollSender<T>,
        value: Option<T>,
    }

    impl<T: Send> SendFut<T> {
        pub fn new(sender: Sender<T>, value: T) -> Self {
            Self {
                poll_sender: PollSender::new(sender),
                value: Some(value),
            }
        }
    }

    impl<T: Send + Unpin> Future for SendFut<T> {
        type Output = std::result::Result<(), SendError>;

        fn poll(self: Pin<&mut Self>, cx: &mut Context<'_>) -> Poll<Self::Output> {
            let this = self.get_mut();

            // Safely extract the value
            let value = match this.value.take() {
                Some(v) => v,
                None => return Poll::Ready(Ok(())), // Already completed
            };

            // Try to reserve capacity
            match this.poll_sender.poll_reserve(cx) {
                Poll::Ready(Ok(())) => {
                    // Send the item
                    this.poll_sender.send_item(value).ok();
                    Poll::Ready(Ok(()))
                }
                Poll::Ready(Err(_)) => {
                    // Channel is closed
                    Poll::Ready(Err(SendError::ReceiverClosed))
                }
                Poll::Pending => {
                    // Restore the value and wait
                    this.value = Some(value);
                    Poll::Pending
                }
            }
        }
    }
}
use send_fut::SendFut;<|MERGE_RESOLUTION|>--- conflicted
+++ resolved
@@ -317,15 +317,9 @@
 
     /// SPSC channel, similar to tokio's mpsc channel
     ///
-<<<<<<< HEAD
-    /// For the rpc case, the send side can not be cloned, hence spsc instead of mpsc.
-    pub mod spsc {
-        use std::{fmt::Debug, future::Future, pin::Pin};
-=======
     /// For the rpc case, the send side can not be cloned, hence mpsc instead of mpsc.
     pub mod mpsc {
-        use std::{fmt::Debug, future::Future, io, pin::Pin, sync::Arc};
->>>>>>> cc886f38
+        use std::{fmt::Debug, future::Future, pin::Pin, sync::Arc};
 
         use super::{RecvError, SendError};
         use crate::RpcMessage;
@@ -406,11 +400,7 @@
             fn send(
                 &self,
                 value: T,
-<<<<<<< HEAD
             ) -> Pin<Box<dyn Future<Output = Result<(), SendError>> + Send + '_>>;
-=======
-            ) -> Pin<Box<dyn Future<Output = io::Result<()>> + Send + Sync + '_>>;
->>>>>>> cc886f38
 
             /// Try to send a message, returning as fast as possible if sending
             /// is not currently possible.
@@ -420,11 +410,7 @@
             fn try_send(
                 &self,
                 value: T,
-<<<<<<< HEAD
             ) -> Pin<Box<dyn Future<Output = Result<bool, SendError>> + Send + '_>>;
-=======
-            ) -> Pin<Box<dyn Future<Output = io::Result<bool>> + Send + Sync + '_>>;
->>>>>>> cc886f38
 
             /// Await the sender close
             fn closed(&self) -> Pin<Box<dyn Future<Output = ()> + Send + Sync + '_>>;
@@ -1358,18 +1344,10 @@
         }
     }
 
-<<<<<<< HEAD
-    impl<T: RpcMessage> From<quinn::RecvStream> for spsc::Receiver<T> {
-        fn from(recv: quinn::RecvStream) -> Self {
-            spsc::Receiver::Boxed(Box::new(QuinnReceiver {
-                recv,
-                buffer: Vec::new(),
-=======
     impl<T: RpcMessage> From<quinn::RecvStream> for mpsc::Receiver<T> {
         fn from(read: quinn::RecvStream) -> Self {
             mpsc::Receiver::Boxed(Box::new(QuinnReceiver {
                 recv: read,
->>>>>>> cc886f38
                 _marker: PhantomData,
             }))
         }
@@ -1413,7 +1391,6 @@
 
     struct QuinnReceiver<T> {
         recv: quinn::RecvStream,
-        buffer: Vec<u8>,
         _marker: std::marker::PhantomData<T>,
     }
 
@@ -1440,11 +1417,11 @@
                         .ok();
                     return Err(RecvError::MaxMessageSizeExceeded);
                 }
-                self.buffer.resize(size as usize, 0);
-                read.read_exact(&mut self.buffer)
+                let mut buf = vec![0; size as usize];
+                read.read_exact(&mut buf)
                     .await
                     .map_err(|e| io::Error::new(io::ErrorKind::UnexpectedEof, e))?;
-                let msg: T = postcard::from_bytes(&self.buffer)
+                let msg: T = postcard::from_bytes(&buf)
                     .map_err(|e| io::Error::new(io::ErrorKind::InvalidData, e))?;
                 Ok(Some(msg))
             })
@@ -1461,29 +1438,16 @@
         _marker: std::marker::PhantomData<T>,
     }
 
-<<<<<<< HEAD
-    impl<T> Debug for QuinnSender<T> {
-        fn fmt(&self, f: &mut std::fmt::Formatter<'_>) -> std::fmt::Result {
-            f.debug_struct("QuinnSender").finish()
-        }
-    }
-
-    impl<T: RpcMessage> DynSender<T> for QuinnSender<T> {
-        fn send(
-            &mut self,
-            value: T,
-        ) -> Pin<Box<dyn Future<Output = Result<(), SendError>> + Send + '_>> {
-=======
     impl<T: RpcMessage> QuinnSenderInner<T> {
         fn send(
             &mut self,
             value: T,
-        ) -> Pin<Box<dyn Future<Output = io::Result<()>> + Send + Sync + '_>> {
->>>>>>> cc886f38
+        ) -> Pin<Box<dyn Future<Output = Result<(), SendError>> + Send + Sync + '_>> {
             Box::pin(async {
                 if postcard::experimental::serialized_size(&value)? as u64 > MAX_MESSAGE_SIZE {
                     return Err(SendError::MaxMessageSizeExceeded);
                 }
+                let value = value;
                 self.buffer.clear();
                 self.buffer.write_length_prefixed(value)?;
                 self.send.write_all(&self.buffer).await?;
@@ -1495,16 +1459,13 @@
         fn try_send(
             &mut self,
             value: T,
-<<<<<<< HEAD
-        ) -> Pin<Box<dyn Future<Output = Result<bool, SendError>> + Send + '_>> {
-=======
-        ) -> Pin<Box<dyn Future<Output = io::Result<bool>> + Send + Sync + '_>> {
->>>>>>> cc886f38
+        ) -> Pin<Box<dyn Future<Output = Result<bool, SendError>> + Send + Sync + '_>> {
             Box::pin(async {
-                // todo: move the non-async part out of the box. Will require a new return type.
                 if postcard::experimental::serialized_size(&value)? as u64 > MAX_MESSAGE_SIZE {
                     return Err(SendError::MaxMessageSizeExceeded);
                 }
+                // todo: move the non-async part out of the box. Will require a new return type.
+                let value = value;
                 self.buffer.clear();
                 self.buffer.write_length_prefixed(value)?;
                 let Some(n) = now_or_never(self.send.write(&self.buffer)) else {
@@ -1543,7 +1504,7 @@
         fn send(
             &self,
             value: T,
-        ) -> Pin<Box<dyn Future<Output = io::Result<()>> + Send + Sync + '_>> {
+        ) -> Pin<Box<dyn Future<Output = Result<(), SendError>> + Send + '_>> {
             Box::pin(async {
                 let mut guard = self.0.lock().await;
                 let sender = std::mem::take(guard.deref_mut());
@@ -1555,7 +1516,9 @@
                         }
                         res
                     }
-                    QuinnSenderState::Closed => Err(io::ErrorKind::BrokenPipe.into()),
+                    QuinnSenderState::Closed => {
+                        Err(io::Error::from(io::ErrorKind::BrokenPipe).into())
+                    }
                 }
             })
         }
@@ -1563,7 +1526,7 @@
         fn try_send(
             &self,
             value: T,
-        ) -> Pin<Box<dyn Future<Output = io::Result<bool>> + Send + Sync + '_>> {
+        ) -> Pin<Box<dyn Future<Output = Result<bool, SendError>> + Send + '_>> {
             Box::pin(async {
                 let mut guard = self.0.lock().await;
                 let sender = std::mem::take(guard.deref_mut());
@@ -1575,7 +1538,9 @@
                         }
                         res
                     }
-                    QuinnSenderState::Closed => Err(io::ErrorKind::BrokenPipe.into()),
+                    QuinnSenderState::Closed => {
+                        Err(io::Error::from(io::ErrorKind::BrokenPipe).into())
+                    }
                 }
             })
         }
